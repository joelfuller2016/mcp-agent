--- conflicted
+++ resolved
@@ -1,5 +1,4 @@
 from typing import List, Optional, TYPE_CHECKING
-import uuid
 
 from mcp_agent.workflows.llm.augmented_llm_anthropic import AnthropicAugmentedLLM
 from mcp_agent.workflows.intent_classifier.intent_classifier_base import Intent
@@ -31,15 +30,8 @@
         context: Optional["Context"] = None,
         **kwargs,
     ):
-<<<<<<< HEAD
-        anthropic_llm = AnthropicAugmentedLLM(
-            instruction=CLASSIFIER_SYSTEM_INSTRUCTION,
-            context=context,
-            name=f"intent-classifier-{str(context.executor.uuid() if context else uuid.uuid4())}",
-=======
         anthropic_llm = llm or AnthropicAugmentedLLM(
             name=name, instruction=CLASSIFIER_SYSTEM_INSTRUCTION, context=context
->>>>>>> d46befc3
         )
 
         super().__init__(
