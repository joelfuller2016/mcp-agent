--- conflicted
+++ resolved
@@ -1,11 +1,8 @@
 import asyncio
 from typing import List, Literal, Dict, Optional, TypeVar, TYPE_CHECKING
 
-<<<<<<< HEAD
 from mcp import ServerCapabilities
 from opentelemetry import trace
-=======
->>>>>>> d46befc3
 from pydantic import BaseModel
 from mcp.client.session import ClientSession
 from mcp.server.lowlevel.server import Server
@@ -532,6 +529,7 @@
         tracer = self.context.tracer or trace.get_tracer("mcp-agent")
         with tracer.start_as_current_span(f"{self.__class__.__name__}.refresh") as span:
             span.set_attribute(GEN_AI_AGENT_NAME, self.agent_name)
+
             if server_name:
                 span.set_attribute("server_name", server_name)
                 await self.load_server(server_name)
@@ -546,6 +544,7 @@
         ) as span:
             span.set_attribute(GEN_AI_AGENT_NAME, self.agent_name)
             span.set_attribute("initialized", self.initialized)
+
             if not self.initialized:
                 await self.load_servers()
 
@@ -562,6 +561,7 @@
         ) as span:
             span.set_attribute(GEN_AI_AGENT_NAME, self.agent_name)
             span.set_attribute("initialized", self.initialized)
+
             if not self.initialized:
                 await self.load_servers()
 
@@ -599,7 +599,6 @@
         """
         Call a namespaced tool, e.g., 'server_name.tool_name'.
         """
-<<<<<<< HEAD
         tracer = self.context.tracer or trace.get_tracer("mcp-agent")
         with tracer.start_as_current_span(
             f"{self.__class__.__name__}.call_tool"
@@ -628,40 +627,6 @@
                 logger.error(f"Error: Tool '{name}' not found")
                 span.set_status(trace.Status(trace.StatusCode.ERROR))
                 span.record_exception(ValueError(f"Tool '{name}' not found"))
-=======
-        if not self.initialized:
-            await self.load_servers()
-
-        server_name: str = None
-        local_tool_name: str = None
-
-        if server_name:
-            local_tool_name = name
-        else:
-            server_name, local_tool_name = self._parse_capability_name(name, "tool")
-
-        if server_name is None or local_tool_name is None:
-            logger.error(f"Error: Tool '{name}' not found")
-            return CallToolResult(
-                isError=True,
-                content=[TextContent(type="text", text=f"Tool '{name}' not found")],
-            )
-
-        logger.info(
-            "Requesting tool call",
-            data={
-                "progress_action": ProgressAction.CALLING_TOOL,
-                "tool_name": local_tool_name,
-                "server_name": server_name,
-                "agent_name": self.agent_name,
-            },
-        )
-
-        async def try_call_tool(client: ClientSession):
-            try:
-                return await client.call_tool(name=local_tool_name, arguments=arguments)
-            except Exception as e:
->>>>>>> d46befc3
                 return CallToolResult(
                     isError=True,
                     content=[TextContent(type="text", text=f"Tool '{name}' not found")],
@@ -777,6 +742,7 @@
         ) as span:
             span.set_attribute(GEN_AI_AGENT_NAME, self.agent_name)
             span.set_attribute("initialized", self.initialized)
+
             if not self.initialized:
                 await self.load_servers()
 
@@ -840,7 +806,6 @@
         Returns:
             Fully resolved prompt returned by the server
         """
-<<<<<<< HEAD
         tracer = self.context.tracer or trace.get_tracer("mcp-agent")
         with tracer.start_as_current_span(
             f"{self.__class__.__name__}.get_prompt"
@@ -861,37 +826,6 @@
             else:
                 server_name, local_prompt_name = self._parse_capability_name(
                     name, "prompt"
-=======
-        if not self.initialized:
-            await self.load_servers()
-
-        if server_name:
-            local_prompt_name = name
-        else:
-            server_name, local_prompt_name = self._parse_capability_name(name, "prompt")
-
-        if server_name is None or local_prompt_name is None:
-            logger.error(f"Error: Prompt '{name}' not found")
-            return GetPromptResult(
-                isError=True, description=f"Prompt '{name}' not found", messages=[]
-            )
-
-        logger.info(
-            "Requesting prompt",
-            data={
-                # TODO: saqadri (FA1) - update progress action
-                "progress_action": ProgressAction.CALLING_TOOL,
-                "tool_name": local_prompt_name,
-                "server_name": server_name,
-                "agent_name": self.agent_name,
-            },
-        )
-
-        async def try_get_prompt(client: ClientSession):
-            try:
-                return await client.get_prompt(
-                    name=local_prompt_name, arguments=arguments
->>>>>>> d46befc3
                 )
                 span.set_attribute("parsed_server_name", server_name)
                 span.set_attribute("parsed_prompt_name", local_prompt_name)
@@ -994,21 +928,13 @@
                             f"prompt.message.{idx}.content.text", message.content.text
                         )
 
-                # Store the arguments in the result for display purposes
-                if arguments:
-                    result.arguments = arguments
-
-                if result.description:
-                    span.set_attribute("prompt.description", result.description)
-
-<<<<<<< HEAD
-            return result
-=======
             # Store the arguments in the result for display purposes
             if arguments:
                 result.arguments = arguments
+
+            if result.description:
+                span.set_attribute("prompt.description", result.description)
         return result
->>>>>>> d46befc3
 
     def _parse_capability_name(
         self, name: str, capability: Literal["tool", "prompt"]
