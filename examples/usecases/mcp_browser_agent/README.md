--- conflicted
+++ resolved
@@ -34,45 +34,20 @@
 uv pip install .
 ```
 
-<<<<<<< HEAD
-1. Install using `uv`:
-
-   ```bash
-   uv pip install .
-   ```
-
-2. Make sure Node.js and npm are installed:
-
-   ```bash
-   node --version
-   npm --version
-   ```
-=======
 Make sure Node.js and npm are installed:
 
 ```bash
 node --version
 npm --version
 ```
->>>>>>> d46befc3
 
 ## `2` Set up environment variables
 
 Copy and configure your secrets and env variables:
 
-<<<<<<< HEAD
-1. Run the console app:
-
-   ```bash
-   uv run console_agent.py [URL]
-   ```
-
-   If no URL is provided, it defaults to the Wikipedia page for large language models.
-=======
 ```bash
 cp mcp_agent.secrets.yaml.example mcp_agent.secrets.yaml
 ```
->>>>>>> d46befc3
 
 Then open `mcp_agent.secrets.yaml` and add your api key for your preferred LLM.
 
@@ -93,7 +68,6 @@
 - "Navigate to the pricing page"
 - "Extract the main headings from this article"
 - "Take a screenshot of the current page"
-  <<<<<<< HEAD
 
 ## How It Works
 
@@ -113,5 +87,4 @@
 
 - Make sure Node.js and npm are properly installed
 - Check that your OpenAI API key is correctly configured in `mcp_agent.secrets.yaml`
-- # If you encounter issues with the Puppeteer server, ensure you have a compatible browser installed
-  > > > > > > > main+- # If you encounter issues with the Puppeteer server, ensure you have a compatible browser installed