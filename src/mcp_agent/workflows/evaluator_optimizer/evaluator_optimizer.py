import contextlib
from enum import Enum
import json
import uuid
from opentelemetry import trace
from typing import Callable, List, Optional, Type, TYPE_CHECKING
from pydantic import BaseModel, Field

from mcp_agent.tracing.semconv import GEN_AI_AGENT_NAME
from mcp_agent.tracing.telemetry import record_attributes
from mcp_agent.workflows.llm.augmented_llm import (
    AugmentedLLM,
    MessageParamT,
    MessageT,
    ModelT,
    RequestParams,
)
from mcp_agent.agents.agent import Agent
from mcp_agent.logging.logger import get_logger

if TYPE_CHECKING:
    from mcp_agent.core.context import Context

logger = get_logger(__name__)


class QualityRating(str, Enum):
    """Enum for evaluation quality ratings"""

    POOR = 0  # Major improvements needed
    FAIR = 1  # Several improvements needed
    GOOD = 2  # Minor improvements possible
    EXCELLENT = 3  # No improvements needed


class EvaluationResult(BaseModel):
    """Model representing the evaluation result from the evaluator LLM"""

    rating: QualityRating = Field(description="Quality rating of the response")
    feedback: str = Field(
        description="Specific feedback and suggestions for improvement"
    )
    needs_improvement: bool = Field(
        description="Whether the output needs further improvement"
    )
    focus_areas: List[str] = Field(
        default_factory=list, description="Specific areas to focus on in next iteration"
    )


class EvaluatorOptimizerLLM(AugmentedLLM[MessageParamT, MessageT]):
    """
    Implementation of the evaluator-optimizer workflow where one LLM generates responses
    while another provides evaluation and feedback in a refinement loop.

    This can be used either:
    1. As a standalone workflow with its own optimizer agent
    2. As a wrapper around another workflow (Orchestrator, Router, ParallelLLM) to add
       evaluation and refinement capabilities

    When to use this workflow:
    - When you have clear evaluation criteria and iterative refinement provides value
    - When LLM responses improve with articulated feedback
    - When the task benefits from focused iteration on specific aspects

    Examples:
    - Literary translation with "expert" refinement
    - Complex search tasks needing multiple rounds
    - Document writing requiring multiple revisions
    """

    def __init__(
        self,
        optimizer: Agent | AugmentedLLM,
        evaluator: str | Agent | AugmentedLLM,
        name: str | None = None,
        min_rating: QualityRating = QualityRating.GOOD,
        max_refinements: int = 3,
        llm_factory: Callable[[Agent], AugmentedLLM] | None = None,
        context: Optional["Context"] = None,
    ):
        """
        Initialize the evaluator-optimizer workflow.

        Args:
            optimizer: The agent/LLM/workflow that generates responses. Can be:
                     - An Agent that will be converted to an AugmentedLLM
                     - An AugmentedLLM instance
                     - An Orchestrator/Router/ParallelLLM workflow
            evaluator_agent: The agent/LLM that evaluates responses
            evaluation_criteria: Criteria for the evaluator to assess responses
            min_rating: Minimum acceptable quality rating
            max_refinements: Maximum refinement iterations
            llm_factory: Optional factory to create LLMs from agents
        """
        super().__init__(
<<<<<<< HEAD
            name=f"evaluator-optimizer-{str(context.executor.uuid() if context else uuid.uuid4())}",
=======
            name=name,
>>>>>>> e7de88f9
            instruction="You are an evaluator-optimizer workflow that generates responses and evaluates them iteratively until they achieve a necessary quality criteria.",
            context=context,
        )

        # Set up the optimizer
        self.name = optimizer.name if not self.name else self.name
        self.llm_factory = llm_factory
        self.optimizer = optimizer
        self.evaluator = evaluator

        if isinstance(optimizer, Agent):
            if not llm_factory:
                raise ValueError("llm_factory is required when using an Agent")

            self.optimizer_llm = llm_factory(agent=optimizer)
            self.agent = optimizer
            self.instruction = (
                optimizer.instruction
                if isinstance(optimizer.instruction, str)
                else None
            )

        elif isinstance(optimizer, AugmentedLLM):
            self.optimizer_llm = optimizer
            self.agent = optimizer.agent
            self.instruction = optimizer.instruction

        else:
            raise ValueError(f"Unsupported optimizer type: {type(optimizer)}")

        self.history = self.optimizer_llm.history

        # Set up the evaluator
        if isinstance(evaluator, AugmentedLLM):
            self.evaluator_llm = evaluator
        elif isinstance(evaluator, Agent):
            if not llm_factory:
                raise ValueError(
                    "llm_factory is required when using an Agent evaluator"
                )

            self.evaluator_llm = llm_factory(agent=evaluator)
        elif isinstance(evaluator, str):
            # If a string is passed as the evaluator, we use it as the evaluation criteria
            # and create an evaluator agent with that instruction
            if not llm_factory:
                raise ValueError(
                    "llm_factory is required when using a string evaluator"
                )

            self.evaluator_llm = llm_factory(
                agent=Agent(name="Evaluator", instruction=evaluator)
            )
        else:
            raise ValueError(f"Unsupported evaluator type: {type(evaluator)}")

        self.min_rating = min_rating
        self.max_refinements = max_refinements

        # Track iteration history
        self.refinement_history = []

    async def generate(
        self,
        message: str | MessageParamT | List[MessageParamT],
        request_params: RequestParams | None = None,
    ) -> List[MessageT]:
        """Generate an optimized response through evaluation-guided refinement"""
        tracer = self.context.tracer or trace.get_tracer("mcp-agent")
        with tracer.start_as_current_span(
            f"{self.__class__.__name__}.{self.name}.generate"
        ) as span:
            span.set_attribute(GEN_AI_AGENT_NAME, self.agent.name)
            self._annotate_span_for_generation_message(span, message)

            if request_params:
                AugmentedLLM.annotate_span_with_request_params(span, request_params)

            refinement_count = 0
            response = None
            best_response = None
            best_rating = QualityRating.POOR
            self.refinement_history = []

            # Initial generation
            async with contextlib.AsyncExitStack() as stack:
                if isinstance(self.optimizer, Agent):
                    await stack.enter_async_context(self.optimizer)
                response = await self.optimizer_llm.generate(
                    message=message,
                    request_params=request_params,
                )

            best_response = response
            if isinstance(response, list) and len(response) > 0:
                record_attributes(
                    span,
                    self.optimizer_llm.extract_response_message_attributes_for_tracing(
                        response[0]
                    ),
                    "initial_response",
                )

            while refinement_count < self.max_refinements:
                logger.debug("Optimizer result:", data=response)

                # Evaluate current response
                eval_prompt = self._build_eval_prompt(
                    original_request=str(message),
                    current_response="\n".join(str(r) for r in response)
                    if isinstance(response, list)
                    else str(response),
                    iteration=refinement_count,
                )

                evaluation_result = None
                async with contextlib.AsyncExitStack() as stack:
                    if isinstance(self.evaluator, Agent):
                        await stack.enter_async_context(self.evaluator)

                    evaluation_result = await self.evaluator_llm.generate_structured(
                        message=eval_prompt,
                        response_model=EvaluationResult,
                        request_params=request_params,
                    )

                # Track iteration
                self.refinement_history.append(
                    {
                        "attempt": refinement_count + 1,
                        "response": response,
                        "evaluation_result": evaluation_result,
                    }
                )

                eval_response_attributes = (
                    self.evaluator_llm.extract_response_message_attributes_for_tracing(
                        response[0], "response"
                    )
                    if isinstance(response, list) and len(response) > 0
                    else {}
                )

                span.add_event(
                    f"refinement.{refinement_count}.evaluation_result",
                    {
                        "attempt": refinement_count + 1,
                        "rating": evaluation_result.rating,
                        "feedback": evaluation_result.feedback,
                        "needs_improvement": evaluation_result.needs_improvement,
                        "focus_areas": evaluation_result.focus_areas,
                        **eval_response_attributes,
                    },
                )

                logger.debug("Evaluator result:", data=evaluation_result)

                # Track best response (using enum ordering)
                if evaluation_result.rating.value > best_rating.value:
                    best_rating = evaluation_result.rating
                    best_response = response
                    logger.debug(
                        "New best response:",
                        data={"rating": best_rating, "response": best_response},
                    )

                # Check if we've reached acceptable quality
                if (
                    evaluation_result.rating.value >= self.min_rating.value
                    or not evaluation_result.needs_improvement
                ):
                    logger.debug(
                        f"Acceptable quality {evaluation_result.rating.value} reached",
                        data={
                            "rating": evaluation_result.rating.value,
                            "needs_improvement": evaluation_result.needs_improvement,
                            "min_rating": self.min_rating.value,
                        },
                    )
                    break

                # Generate refined response
                refinement_prompt = self._build_refinement_prompt(
                    original_request=str(message),
                    current_response="\n".join(str(r) for r in response)
                    if isinstance(response, list)
                    else str(response),
                    feedback=evaluation_result,
                    iteration=refinement_count,
                )

                async with contextlib.AsyncExitStack() as stack:
                    if isinstance(self.optimizer, Agent):
                        await stack.enter_async_context(self.optimizer)

                    response = await self.optimizer_llm.generate(
                        message=refinement_prompt,
                        request_params=request_params,
                    )

                optimizer_response_attributes = (
                    self.optimizer_llm.extract_response_message_attributes_for_tracing(
                        response[0], "response"
                    )
                    if isinstance(response, list) and len(response) > 0
                    else {}
                )
                span.add_event(
                    f"refinement.{refinement_count}.optimizer_response",
                    {
                        **optimizer_response_attributes,
                    },
                )

                refinement_count += 1

            if isinstance(best_response, list) and len(best_response) > 0:
                record_attributes(
                    span,
                    self.optimizer_llm.extract_response_message_attributes_for_tracing(
                        best_response[0]
                    ),
                    "best_response",
                )

            return best_response

    async def generate_str(
        self,
        message: str | MessageParamT | List[MessageParamT],
        request_params: RequestParams | None = None,
    ) -> str:
        """Generate an optimized response and return it as a string"""
        tracer = self.context.tracer or trace.get_tracer("mcp-agent")
        with tracer.start_as_current_span(
            f"{self.__class__.__name__}.{self.name}.generate_str"
        ) as span:
            span.set_attribute(GEN_AI_AGENT_NAME, self.agent.name)
            self._annotate_span_for_generation_message(span, message)

            if request_params:
                AugmentedLLM.annotate_span_with_request_params(span, request_params)

            response = await self.generate(
                message=message,
                request_params=request_params,
            )

            res = "\n".join(self.optimizer_llm.message_str(r) for r in response)
            span.set_attribute("response", res)
            return res

    async def generate_structured(
        self,
        message: str | MessageParamT | List[MessageParamT],
        response_model: Type[ModelT],
        request_params: RequestParams | None = None,
    ) -> ModelT:
        """Generate an optimized structured response"""
        tracer = self.context.tracer or trace.get_tracer("mcp-agent")
        with tracer.start_as_current_span(
            f"{self.__class__.__name__}.{self.name}.generate_structured"
        ) as span:
            span.set_attribute(GEN_AI_AGENT_NAME, self.agent.name)
            self._annotate_span_for_generation_message(span, message)

            if request_params:
                AugmentedLLM.annotate_span_with_request_params(span, request_params)
            span.set_attribute(
                "response_model",
                f"{response_model.__module__}.{response_model.__name__}",
            )

            response_str = await self.generate_str(
                message=message, request_params=request_params
            )

            res = await self.optimizer.generate_structured(
                message=response_str,
                response_model=response_model,
                request_params=request_params,
            )

            try:
                span.set_attribute(
                    "structured_response_json",
                    json.dumps(res, default=str, indent=2)[
                        :1000
                    ],  # truncate to avoid massive strings
                )
            except Exception:
                span.set_attribute("unstructured_response", response_str)

            return res

    def _build_eval_prompt(
        self, original_request: str, current_response: str, iteration: int
    ) -> str:
        """Build the evaluation prompt for the evaluator"""
        return f"""
        Evaluate the following response based on these criteria:
        {self.evaluator.instruction}

        Original Request: {original_request}
        Current Response (Iteration {iteration + 1}): {current_response}

        Provide your evaluation as a structured response with:
        1. A quality rating (EXCELLENT, GOOD, FAIR, or POOR)
        2. Specific feedback and suggestions
        3. Whether improvement is needed (true/false)
        4. Focus areas for improvement

        Rate as EXCELLENT only if no improvements are needed.
        Rate as GOOD if only minor improvements are possible.
        Rate as FAIR if several improvements are needed.
        Rate as POOR if major improvements are needed.
        """

    def _build_refinement_prompt(
        self,
        original_request: str,
        current_response: str,
        feedback: EvaluationResult,
        iteration: int,
    ) -> str:
        """Build the refinement prompt for the optimizer"""
        return f"""
        Improve your previous response based on the evaluation feedback.
        
        Original Request: {original_request}
        
        Previous Response (Iteration {iteration + 1}): 
        {current_response}
        
        Quality Rating: {feedback.rating}
        Feedback: {feedback.feedback}
        Areas to Focus On: {", ".join(feedback.focus_areas)}
        
        Generate an improved version addressing the feedback while maintaining accuracy and relevance.
        """<|MERGE_RESOLUTION|>--- conflicted
+++ resolved
@@ -1,7 +1,6 @@
 import contextlib
 from enum import Enum
 import json
-import uuid
 from opentelemetry import trace
 from typing import Callable, List, Optional, Type, TYPE_CHECKING
 from pydantic import BaseModel, Field
@@ -94,11 +93,7 @@
             llm_factory: Optional factory to create LLMs from agents
         """
         super().__init__(
-<<<<<<< HEAD
-            name=f"evaluator-optimizer-{str(context.executor.uuid() if context else uuid.uuid4())}",
-=======
             name=name,
->>>>>>> e7de88f9
             instruction="You are an evaluator-optimizer workflow that generates responses and evaluates them iteratively until they achieve a necessary quality criteria.",
             context=context,
         )
