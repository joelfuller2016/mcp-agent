--- conflicted
+++ resolved
@@ -176,17 +176,6 @@
         """
         Close all persistent connections when the aggregator is deleted.
         """
-<<<<<<< HEAD
-        # TODO: saqadri (FA1) - Verify implementation
-        if not self.connection_persistence or not self._persistent_connection_manager:
-            self.initialized = False
-            return
-
-        try:
-            # We only need to manage reference counting if we're using connection persistence
-            if hasattr(self.context, "_mcp_connection_manager_lock") and hasattr(
-                self.context, "_mcp_connection_manager_ref_count"
-=======
         tracer = get_tracer(self.context)
         with tracer.start_as_current_span(f"{self.__class__.__name__}.close") as span:
             span.set_attribute("server_names", self.server_names)
@@ -197,8 +186,8 @@
             if (
                 not self.connection_persistence
                 or not self._persistent_connection_manager
->>>>>>> 6c85782d
             ):
+                self.initialized = False
                 return
 
             try:
@@ -593,19 +582,11 @@
                     ]
                 )
 
-<<<<<<< HEAD
-        if server_name:
-            return ListToolsResult(
-                tools=[
-                    namespaced_tool.tool.model_copy(
-                        update={"name": namespaced_tool.namespaced_tool_name}
-=======
             if self.context.tracing_enabled:
                 span.set_attribute("tool_count", len(result.tools))
                 for tool in result.tools:
                     span.set_attribute(
                         f"tool.{tool.name}", tool.description or "No description"
->>>>>>> 6c85782d
                     )
 
             return result
